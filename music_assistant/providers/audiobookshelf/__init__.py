--- conflicted
+++ resolved
@@ -262,12 +262,6 @@
         # For streaming providers return True here but for local file based providers return False.
         return False
 
-<<<<<<< HEAD
-    async def sync_library(self, media_type: MediaType) -> None:
-        """Run library sync for this provider."""
-        await self._client.sync()
-        await super().sync_library(media_type=media_type)
-=======
     async def sync_library(self, media_types: tuple[MediaType, ...]) -> None:
         """Obtain audiobook library ids and podcast library ids."""
         libraries = await self._client.get_all_libraries()
@@ -284,7 +278,6 @@
                 self.libraries.podcasts[library.id_] = LibraryHelper(name=library.name)
         await super().sync_library(media_types=media_types)
         await self._cache_set_helper_libraries()
->>>>>>> 044d65e8
 
     async def get_library_podcasts(self) -> AsyncGenerator[Podcast, None]:
         """Retrieve library/subscribed podcasts from the provider.
